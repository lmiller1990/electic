--- conflicted
+++ resolved
@@ -17,13 +17,11 @@
     <a href="posts/getting_started_with_regex.html">
       Getting Started with Regex
   
-<<<<<<< HEAD
+    <a href="posts/activerecord_and_the_database.html">
+      ActiveRecord and the Database
+  
     <a href="posts/a_webpack_config_from_scratch_for_vue.html">
       A Webpack Config from Scratch For Vue
-=======
-    <a href="posts/activerecord_and_the_database.html">
-      ActiveRecord and the Database
->>>>>>> 71972941
   
     <a href="posts/a_simple_javascript_testing_framework_from_scratch.html">
       A Simple JavaScript Testing Framework from Scratch
